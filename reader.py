--- conflicted
+++ resolved
@@ -315,14 +315,9 @@
             # TODO: Memoize
             return len(set(i for i, j in self._line_catalog))
 
-<<<<<<< HEAD
     def inline_xline_numbers(self):
-        """An iterator over all (xline_number, inline_number) tuples corresponding to traces.
-=======
-    def inline_xlines(self):
         """An iterator over all (xline_number, inline_number) tuples
         corresponding to traces.
->>>>>>> e02b7be1
         """
         return iter(self._line_catalog)
 
@@ -330,16 +325,10 @@
         """Obtain the trace index given an xline and a inline.
 
         Note:
-<<<<<<< HEAD
-            Do not assume that all combinations of crossline and inline co-ordinates are valid.
-            The volume may not be rectangular.  Valid values can be obtained from the
-            inline_xline_numbers() iterator.
-=======
             Do not assume that all combinations of crossline and
             inline co-ordinates are valid.  The volume may not be
             rectangular.  Valid values can be obtained from the
-            inline_xlines() iterator.
->>>>>>> e02b7be1
+            inline_xline_numbers() iterator.
 
             Furthermore, inline and crossline numbers should not be
             relied upon to be zero- or one-based indexes (although
@@ -402,16 +391,10 @@
         """Obtain the trace index given an xline and a inline.
 
         Note:
-<<<<<<< HEAD
-            Do not assume that all combinations of crossline and inline co-ordinates are valid.
-            The volume may not be rectangular.  Valid values can be obtained from the
-            inline_xline_numbers() iterator.
-=======
             Do not assume that all combinations of crossline and
             inline co-ordinates are valid.  The volume may not be
             rectangular.  Valid values can be obtained from the
-            inline_xlines() iterator.
->>>>>>> e02b7be1
+            inline_xline_numbers() iterator.
 
             Furthermore, inline and crossline numbers should not be
             relied upon to be zero- or one-based indexes (although
